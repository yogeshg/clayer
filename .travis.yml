--- conflicted
+++ resolved
@@ -1,17 +1,8 @@
 # This will run on Travis' 'new' container-based infrastructure
 # sudo: required
 
-<<<<<<< HEAD
 dist: trusty
 sudo: required
-=======
-sudo: false
-
-# Blacklist
-branches:
-  only:
-    - master
->>>>>>> 241bb3d7
 
 # Environment variables
 env:
@@ -31,27 +22,21 @@
       - doxygen-latex
       - doxygen-gui
       - graphviz
-      # - g++-6
-      # - gcc-6
+      - g++-6
+      - gcc-6
 
 # Build your code e.g. by calling make
 script:
-<<<<<<< HEAD
+
   - g++ --version
   - g++-6 --version
   - sudo rm -rf /usr/bin/g++
   - sudo ln -s /usr/bin/g++-6 /usr/bin/g++
   - make all
-=======
-  - echo "dummy make"
->>>>>>> 241bb3d7
+
 
 # Generate and deploy documentation
 after_success:
   - cd $TRAVIS_BUILD_DIR
-<<<<<<< HEAD
   - chmod +x genDocsAndDeploy.sh
-=======
-  - chmod +x genDocsAndDeploy.sh
-  - ./genDocsAndDeploy.sh
->>>>>>> 241bb3d7
+#  - ./genDocsAndDeploy.sh
