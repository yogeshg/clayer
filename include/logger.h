--- conflicted
+++ resolved
@@ -209,7 +209,6 @@
   const char *format = fmt;
 
   // adapted from cppreference parameter_pack page
-<<<<<<< HEAD
   /**
    * @brief Prints the properties in the format list according to the format
    * string.
@@ -224,10 +223,7 @@
    * @param head The next Prop argument to print.
    * @param tail The remaining Prop arguments.
    */
-  void print_fmt() {
-=======
   inline void print_fmt() {
->>>>>>> 45cdc8dc
     stream << format;
   }
 
