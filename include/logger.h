--- conflicted
+++ resolved
@@ -7,46 +7,14 @@
 #include <mutex>
 #include <type_traits>
 
-<<<<<<< HEAD
-std::string hex(intptr_t v) {
-  std::stringstream ss;
-  ss << std::hex << "0x" << v;
-  return ss.str();
-}
-
 namespace logger {
-
-=======
-// * Log record : each line of the log
-// * log format : tuple like <Date, Name, Message>
-// * log property : Date, Name, Message
-#define LOG(severity)                                                          \
-  logger::Logger::getInstance().log<logger::severity>(                         \
-      {__FILE__, __func__, __LINE__})
-
-namespace logger {
-
-// TODO: how to specify THRESHOLD in terms of these? make two header files? NO!
-// TODO: JEB suggested we should put these in the log config
-enum Severity {
-  NOTSET = 0,
-  DEBUG = 10,
-  INFO = 20,
-  WARNING = 30,
-  ERROR = 40,
-  CRITICAL = 50
-};
-
-// auto date = []() { return std::to_string(GetDate()); }
-// auto line = [](const Record &f) { return std::to_string(f.line); }
-
+  
 static void stream_hex(std::ostream &ss, intptr_t v) {
   auto ff = ss.flags();
   ss << std::hex << std::showbase << v;
   ss.flags(ff);
 }
 
->>>>>>> 30330bb1
 struct ContextInfo {
   const char *file, *fn;
   int line;
