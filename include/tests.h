/**
 * @brief Tiny test suite application that associates test procedures with
 * labels and reports results of the test using our logger.
 */
#include <iostream>
#include <type_traits>

#include "logconfig.h"
#include "logger.h"

namespace test {
<<<<<<< HEAD
using namespace clayer::logger;
=======
// Logger related configuration below: custom properties and Logger
using namespace logger;
>>>>>>> 241bb3d7

enum Status { PASS, FAIL };

/**
 * @brief A custom Prop that prints out the fraction of passing tests so far by
 * keeping an internal counter.
 */
template <typename Stream>
void prop_testno(Stream &o, const Line &l) {
  static int test_no = 0;
  static int success_no = 0;
  if (l.info.level == PASS) ++success_no;
  if (l.info.level == PASS || l.info.level == FAIL) ++test_no;
  o << "\033[1m" << success_no << "/" << test_no << "\033[0m";
}

/**
 * @brief A custom Prop that repurposes the info level to report the success
 * status of the test associated with the log.
 */
template <typename Stream>
void prop_stat(Stream &o, const Line &l) {
  switch (l.info.level) {
    case PASS: o << "\033[1;32mPASS\033[0m"; break;
    case FAIL: o << "\033[1;31mFAIL\033[0m"; break;
    default: o << "\033[1;37m????\033[0m"; break;
  }
}

/**
 * @brief Format for test output.
 */
constexpr const char min_fmt[] = R"([%] % - "%")";

/**
 * @brief Corresponding logger for test output.
 */
Logger<std::ostream, NOTSET, min_fmt, prop_testno, prop_stat, prop_msg>
    TestLogger(std::cout);
}

namespace test {
// Core testing classes and other definitions.

/**
 * @brief Something is Testable in the context of our library if it can report
 * success/failure through a function call.
 */
template <typename T>
concept bool Testable = requires (T t) {
  { std::is_convertible<decltype(t()), bool>::value == true };
};

/**
 * @brief A simple class to represent a unit test.
 */
template <Testable F> class Test {
  /**
   * @brief A description of the test.
   */
  std::string desc_;

  /**
   * @brief A runnable test procedure.
   */
  F test_;

public:
  /**
   * @brief Constructs the test from a description and a procedure.
   *
   * @param desc The description of the test.
   * @param test The procedure to run for the test.
   */
  Test(const std::string &desc, const F &test) : desc_(desc), test_(test){};

  /**
   * @brief Runs the test and reports using our logger if it passed or failed.
   */
  void operator()() {
    if (test_())
      CLOGL(TestLogger, PASS) << desc_;
    else
      CLOGL(TestLogger, FAIL) << desc_;
  }
};

/**
 * @brief Helper function for creating a test without specifying the procedure
 * type.
 *
 * @param desc The test description.
 * @param test The test procedure.
 *
 * @return The constructed Test.
 */
template <Testable F>
Test<F> make(const std::string &desc, const F &test) {
  return Test<F>(desc, test);
}
}
<|MERGE_RESOLUTION|>--- conflicted
+++ resolved
@@ -9,12 +9,8 @@
 #include "logger.h"
 
 namespace test {
-<<<<<<< HEAD
+// Logger related configuration below: custom properties and Logger
 using namespace clayer::logger;
-=======
-// Logger related configuration below: custom properties and Logger
-using namespace logger;
->>>>>>> 241bb3d7
 
 enum Status { PASS, FAIL };
 
